--- conflicted
+++ resolved
@@ -14,12 +14,7 @@
 pyyaml = "^6.0.2"
 pyarrow="^19.0.1"
 pytest= "^8.3.5"
-<<<<<<< HEAD
-requests= "2.32.3"
-=======
 fastapi = {extras = ["standard"], version = "^0.115.12"}
->>>>>>> 95592b13
-
 
 [tool.poetry.group.dev.dependencies]
 ipython = "^9.1.0"
